__copyright__ = """
Copyright (C) 2005, Catalin Marinas <catalin.marinas@gmail.com>

This program is free software; you can redistribute it and/or modify
it under the terms of the GNU General Public License version 2 as
published by the Free Software Foundation.

This program is distributed in the hope that it will be useful,
but WITHOUT ANY WARRANTY; without even the implied warranty of
MERCHANTABILITY or FITNESS FOR A PARTICULAR PURPOSE.  See the
GNU General Public License for more details.

You should have received a copy of the GNU General Public License
along with this program; if not, write to the Free Software
Foundation, Inc., 59 Temple Place, Suite 330, Boston, MA 02111-1307 USA
"""

import sys, os, re, time, datetime, socket, smtplib, getpass
import email, email.Utils, email.Header
from stgit.argparse import opt
from stgit.commands.common import *
from stgit.utils import *
from stgit.out import *
from stgit import argparse, stack, git, version, templates
from stgit.config import config
from stgit.run import Run
from stgit.lib import git as gitlib

help = 'Send a patch or series of patches by e-mail'
kind = 'patch'
usage = [' [options] [<patch1>] [<patch2>] [<patch3>..<patch4>]']
description = r"""
Send a patch or a range of patches by e-mail using the SMTP server
specified by the 'stgit.smtpserver' configuration option, or the
'--smtp-server' command line option. This option can also be an
absolute path to 'sendmail' followed by command line arguments.

The From address and the e-mail format are generated from the template
file passed as argument to '--template' (defaulting to
'.git/patchmail.tmpl' or '~/.stgit/templates/patchmail.tmpl' or
'/usr/share/stgit/templates/patchmail.tmpl'). A patch can be sent as
attachment using the --attach option in which case the
'mailattch.tmpl' template will be used instead of 'patchmail.tmpl'.

The To/Cc/Bcc addresses can either be added to the template file or
passed via the corresponding command line options. They can be e-mail
addresses or aliases which are automatically expanded to the values
stored in the [mail "alias"] section of GIT configuration files.

A preamble e-mail can be sent using the '--cover' and/or
'--edit-cover' options. The first allows the user to specify a file to
be used as a template. The latter option will invoke the editor on the
specified file (defaulting to '.git/covermail.tmpl' or
'~/.stgit/templates/covermail.tmpl' or
'/usr/share/stgit/templates/covermail.tmpl').

All the subsequent e-mails appear as replies to the first e-mail sent
(either the preamble or the first patch). E-mails can be seen as
replies to a different e-mail by using the '--refid' option.

SMTP authentication is also possible with '--smtp-user' and
'--smtp-password' options, also available as configuration settings:
'smtpuser' and 'smtppassword'. TLS encryption can be enabled by
'--smtp-tls' option and 'smtptls' setting.

The following variables are accepted by both the preamble and the
patch e-mail templates:

  %(diffstat)s     - diff statistics
  %(number)s       - empty if only one patch is sent or ' patchnr/totalnr'
  %(patchnr)s      - patch number
  %(sender)s       - 'sender'  or 'authname <authemail>' as per the config file
  %(totalnr)s      - total number of patches to be sent
  %(version)s      - ' version' string passed on the command line (or empty)

In addition to the common variables, the preamble e-mail template
accepts the following:

  %(shortlog)s     - first line of each patch description, listed by author

In addition to the common variables, the patch e-mail template accepts
the following:

  %(authdate)s     - patch creation date
  %(authemail)s    - author's email
  %(authname)s     - author's name
  %(commemail)s    - committer's e-mail
  %(commname)s     - committer's name
  %(diff)s         - unified diff of the patch
  %(fromauth)s     - 'From: author\n\n' if different from sender
  %(longdescr)s    - the rest of the patch description, after the first line
  %(patch)s        - patch name
  %(prefix)s       - 'prefix ' string passed on the command line
  %(shortdescr)s   - the first line of the patch description"""

args = [argparse.patch_range(argparse.applied_patches,
                             argparse.unapplied_patches,
                             argparse.hidden_patches)]
options = [
    opt('-a', '--all', action = 'store_true',
        short = 'E-mail all the applied patches'),
    opt('--to', action = 'append',
        short = 'Add TO to the To: list'),
    opt('--cc', action = 'append',
        short = 'Add CC to the Cc: list'),
    opt('--bcc', action = 'append',
        short = 'Add BCC to the Bcc: list'),
    opt('--auto', action = 'store_true',
        short = 'Automatically cc the patch signers'),
    opt('--noreply', action = 'store_true',
        short = 'Do not send subsequent messages as replies'),
    opt('--unrelated', action = 'store_true',
        short = 'Send patches without sequence numbering'),
    opt('--attach', action = 'store_true',
        short = 'Send a patch as attachment'),
    opt('-v', '--version', metavar = 'VERSION',
        short = 'Add VERSION to the [PATCH ...] prefix'),
    opt('--prefix', metavar = 'PREFIX',
        short = 'Add PREFIX to the [... PATCH ...] prefix'),
    opt('-t', '--template', metavar = 'FILE',
        short = 'Use FILE as the message template'),
    opt('-c', '--cover', metavar = 'FILE',
        short = 'Send FILE as the cover message'),
    opt('-e', '--edit-cover', action = 'store_true',
        short = 'Edit the cover message before sending'),
    opt('-E', '--edit-patches', action = 'store_true',
        short = 'Edit each patch before sending'),
    opt('-s', '--sleep', type = 'int', metavar = 'SECONDS',
        short = 'Sleep for SECONDS between e-mails sending'),
    opt('--refid',
        short = 'Use REFID as the reference id'),
    opt('--smtp-server', metavar = 'HOST[:PORT] or "/path/to/sendmail -t -i"',
        short = 'SMTP server or command to use for sending mail'),
    opt('-u', '--smtp-user', metavar = 'USER',
        short = 'Username for SMTP authentication'),
    opt('-p', '--smtp-password', metavar = 'PASSWORD',
        short = 'Password for SMTP authentication'),
    opt('-T', '--smtp-tls', action = 'store_true',
        short = 'Use SMTP with TLS encryption'),
    opt('-b', '--branch', args = [argparse.stg_branches],
        short = 'Use BRANCH instead of the default branch'),
    opt('-m', '--mbox', action = 'store_true',
        short = 'Generate an mbox file instead of sending')
    ] + argparse.diff_opts_option()

directory = DirectoryHasRepository(log = False)

def __get_sender():
    """Return the 'authname <authemail>' string as read from the
    configuration file
    """
    sender=config.get('stgit.sender')
    if not sender:
        try:
            sender = str(git.user())
        except git.GitException:
            try:
                sender = str(git.author())
            except git.GitException:
                pass
    if not sender:
        raise CmdException, ('Unknown sender name and e-mail; you should'
                             ' for example set git config user.name and'
                             ' user.email')
    sender = email.Utils.parseaddr(sender)

    return email.Utils.formataddr(address_or_alias(sender))

def __addr_list(msg, header):
    return [addr for name, addr in
            email.Utils.getaddresses(msg.get_all(header, []))]

def __parse_addresses(msg):
    """Return a two elements tuple: (from, [to])
    """
    from_addr_list = __addr_list(msg, 'From')
    if len(from_addr_list) == 0:
        raise CmdException, 'No "From" address'

    to_addr_list = __addr_list(msg, 'To') + __addr_list(msg, 'Cc') \
                   + __addr_list(msg, 'Bcc')
    if len(to_addr_list) == 0:
        raise CmdException, 'No "To/Cc/Bcc" addresses'

    return (from_addr_list[0], set(to_addr_list))

def __send_message_sendmail(sendmail, msg):
    """Send the message using the sendmail command.
    """
    cmd = sendmail.split()
    Run(*cmd).raw_input(msg).discard_output()

def __send_message_smtp(smtpserver, from_addr, to_addr_list, msg,
                        smtpuser, smtppassword, use_tls):
    """Send the message using the given SMTP server
    """
    try:
        s = smtplib.SMTP(smtpserver)
    except Exception, err:
        raise CmdException, str(err)

    s.set_debuglevel(0)
    try:
        if smtpuser and smtppassword:
            s.ehlo()
            if use_tls:
                if not hasattr(socket, 'ssl'):
                    raise CmdException,  "cannot use TLS - no SSL support in Python"
                s.starttls()
                s.ehlo()
            s.login(smtpuser, smtppassword)

        result = s.sendmail(from_addr, to_addr_list, msg)
        if len(result):
            print "mail server refused delivery for the following recipients: %s" % result
    except Exception, err:
        raise CmdException, str(err)

    s.quit()

def __send_message(smtpserver, from_addr, to_addr_list, msg,
                   sleep, smtpuser, smtppassword, use_tls):
    """Message sending dispatcher.
    """
    if smtpserver.startswith('/'):
        # Use the sendmail tool
        __send_message_sendmail(smtpserver, msg)
    else:
        # Use the SMTP server (we have host and port information)
        __send_message_smtp(smtpserver, from_addr, to_addr_list, msg,
                            smtpuser, smtppassword, use_tls)
    # give recipients a chance of receiving patches in the correct order
    time.sleep(sleep)

def __build_address_headers(msg, options, extra_cc = []):
    """Build the address headers and check existing headers in the
    template.
    """
    def __addr_pairs(msg, header, extra):
        pairs = email.Utils.getaddresses(msg.get_all(header, []) + extra)
        # remove pairs without an address and resolve the aliases
        return [address_or_alias(p) for p in pairs if p[1]]

    def __update_header(header, addr = '', ignore = ()):
        addr_pairs = __addr_pairs(msg, header, [addr])
        del msg[header]
        # remove the duplicates and filter the addresses
        addr_dict = dict((addr, email.Utils.formataddr((name, addr)))
                         for name, addr in addr_pairs if addr not in ignore)
        if addr_dict:
            msg[header] = ', '.join(addr_dict.itervalues())
        return set(addr_dict.iterkeys())

    to_addr = ''
    cc_addr = ''
    extra_cc_addr = ''
    bcc_addr = ''

    autobcc = config.get('stgit.autobcc') or ''

    if options.to:
        to_addr = ', '.join(options.to)
    if options.cc:
        cc_addr = ', '.join(options.cc)
    if extra_cc:
        extra_cc_addr = ', '.join(extra_cc)
    if options.bcc:
        bcc_addr = ', '.join(options.bcc + [autobcc])
    elif autobcc:
        bcc_addr = autobcc

    # if an address is on a header, ignore it from the rest
    to_set = __update_header('To', to_addr)
    cc_set = __update_header('Cc', cc_addr, to_set)
    bcc_set = __update_header('Bcc', bcc_addr, to_set.union(cc_set))

    # --auto generated addresses, don't include the sender
    from_set = __update_header('From')
    __update_header('Cc', extra_cc_addr, to_set.union(bcc_set).union(from_set))

    # update other address headers
    __update_header('Reply-To')
    __update_header('Mail-Reply-To')
    __update_header('Mail-Followup-To')

def __get_signers_list(msg):
    """Return the address list generated from signed-off-by and
    acked-by lines in the message.
    """
    addr_list = []
    tags = '%s|%s|%s|%s|%s|%s|%s' % (
            'signed-off-by',
            'acked-by',
            'cc',
            'reviewed-by',
            'reported-by',
            'tested-by',
            'reported-and-tested-by')
    regex = '^(%s):\s+(.+)$' % tags

    r = re.compile(regex, re.I)
    for line in msg.split('\n'):
        m = r.match(line)
        if m:
            addr_list.append(m.expand('\g<2>'))

    return addr_list

def __build_extra_headers(msg, msg_id, ref_id = None):
    """Build extra email headers and encoding
    """
    del msg['Date']
    msg['Date'] = email.Utils.formatdate(localtime = True)
    msg['Message-ID'] = msg_id
    if ref_id:
        # make sure the ref id has the angle brackets
        ref_id = '<%s>' % ref_id.strip(' \t\n<>')
        msg['In-Reply-To'] = ref_id
        msg['References'] = ref_id
    msg['User-Agent'] = 'StGit/%s' % version.version

def __encode_message(msg):
    # 7 or 8 bit encoding
    charset = email.Charset.Charset('utf-8')
    charset.body_encoding = None

    # encode headers
    for header, value in msg.items():
        words = []
        for word in value.split(' '):
            try:
                uword = unicode(word, 'utf-8')
            except UnicodeDecodeError:
                # maybe we should try a different encoding or report
                # the error. At the moment, we just ignore it
                pass
            words.append(email.Header.Header(uword).encode())
        new_val = ' '.join(words)
        msg.replace_header(header, new_val)

    # encode the body and set the MIME and encoding headers
    if msg.is_multipart():
        for p in msg.get_payload():
            p.set_charset(charset)
    else:
        msg.set_charset(charset)

def __edit_message(msg):
    fname = '.stgitmail.txt'

    # create the initial file
    f = file(fname, 'w')
    f.write(msg)
    f.close()

    call_editor(fname)

    # read the message back
    f = file(fname)
    msg = f.read()
    f.close()

    return msg

def __build_cover(tmpl, patches, msg_id, options):
    """Build the cover message (series description) to be sent via SMTP
    """
    sender = __get_sender()

    if options.version:
        version_str = ' %s' % options.version
    else:
        version_str = ''

    if options.prefix:
        prefix_str = options.prefix + ' '
    else:
        confprefix = config.get('stgit.mail.prefix')
        if confprefix:
            prefix_str = confprefix + ' '
        else:
            prefix_str = ''
        
    total_nr_str = str(len(patches))
    patch_nr_str = '0'.zfill(len(total_nr_str))
    if len(patches) > 1:
        number_str = ' %s/%s' % (patch_nr_str, total_nr_str)
    else:
        number_str = ''

    if options.diff_opts:
        diff_flags = options.diff_opts.split()
    else:
        diff_flags = []

    tmpl_dict = {'sender':       sender,
                 # for backward template compatibility
                 'maintainer':   sender,
                 # for backward template compatibility
                 'endofheaders': '',
                 # for backward template compatibility
                 'date':         '',
                 'version':      version_str,
                 'prefix':	 prefix_str,
                 'patchnr':      patch_nr_str,
                 'totalnr':      total_nr_str,
                 'number':       number_str,
                 'shortlog':     stack.shortlog(crt_series.get_patch(p)
                                                for p in patches),
<<<<<<< HEAD
                 'diffstat':     gitlib.diffstat(git.diff(
                     rev1 = git_id(crt_series, '%s^' % patches[0]),
                     rev2 = git_id(crt_series, '%s' % patches[-1])))}
=======
                 'diffstat':     git.diffstat(
                     rev1 = git_id(crt_series, '%s//bottom' % patches[0]),
                     rev2 = git_id(crt_series, '%s//top' % patches[-1]),
                     diff_flags = diff_flags)}
>>>>>>> 641d287d

    try:
        msg_string = tmpl % tmpl_dict
    except KeyError, err:
        raise CmdException, 'Unknown patch template variable: %s' \
              % err
    except TypeError:
        raise CmdException, 'Only "%(name)s" variables are ' \
              'supported in the patch template'

    if options.edit_cover:
        msg_string = __edit_message(msg_string)

    # The Python email message
    try:
        msg = email.message_from_string(msg_string)
    except Exception, ex:
        raise CmdException, 'template parsing error: %s' % str(ex)

    __build_address_headers(msg, options)
    __build_extra_headers(msg, msg_id, options.refid)
    __encode_message(msg)

    return msg

def __build_message(tmpl, patch, patch_nr, total_nr, msg_id, ref_id, options):
    """Build the message to be sent via SMTP
    """
    p = crt_series.get_patch(patch)

    if p.get_description():
        descr = p.get_description().strip()
    else:
        # provide a place holder and force the edit message option on
        descr = '<empty message>'
        options.edit_patches = True

    descr_lines = descr.split('\n')
    short_descr = descr_lines[0].strip()
    long_descr = '\n'.join(l.rstrip() for l in descr_lines[1:]).lstrip('\n')

    authname = p.get_authname();
    authemail = p.get_authemail();
    commname = p.get_commname();
    commemail = p.get_commemail();

    sender = __get_sender()

    fromauth = '%s <%s>' % (authname, authemail)
    if fromauth != sender:
        fromauth = 'From: %s\n\n' % fromauth
    else:
        fromauth = ''

    if options.version:
        version_str = ' %s' % options.version
    else:
        version_str = ''

    if options.prefix:
        prefix_str = options.prefix + ' '
    else:
        confprefix = config.get('stgit.mail.prefix')
        if confprefix:
            prefix_str = confprefix + ' '
        else:
            prefix_str = ''

    total_nr_str = str(total_nr)
    patch_nr_str = str(patch_nr).zfill(len(total_nr_str))
    if not options.unrelated and total_nr > 1:
        number_str = ' %s/%s' % (patch_nr_str, total_nr_str)
    else:
        number_str = ''

    diff = git.diff(rev1 = git_id(crt_series, '%s^' % patch),
                    rev2 = git_id(crt_series, '%s' % patch),
                    diff_flags = options.diff_flags)
    tmpl_dict = {'patch':        patch,
                 'sender':       sender,
                 # for backward template compatibility
                 'maintainer':   sender,
                 'shortdescr':   short_descr,
                 'longdescr':    long_descr,
                 # for backward template compatibility
                 'endofheaders': '',
<<<<<<< HEAD
                 'diff':         diff,
                 'diffstat':     gitlib.diffstat(diff),
=======
                 'diff':         git.diff(
                     rev1 = git_id(crt_series, '%s//bottom' % patch),
                     rev2 = git_id(crt_series, '%s//top' % patch),
                     diff_flags = diff_flags),
                 'diffstat':     git.diffstat(
                     rev1 = git_id(crt_series, '%s//bottom'%patch),
                     rev2 = git_id(crt_series, '%s//top' % patch),
                     diff_flags = diff_flags),
>>>>>>> 641d287d
                 # for backward template compatibility
                 'date':         '',
                 'version':      version_str,
                 'prefix':       prefix_str,
                 'patchnr':      patch_nr_str,
                 'totalnr':      total_nr_str,
                 'number':       number_str,
                 'fromauth':     fromauth,
                 'authname':     authname,
                 'authemail':    authemail,
                 'authdate':     p.get_authdate(),
                 'commname':     commname,
                 'commemail':    commemail}
    # change None to ''
    for key in tmpl_dict:
        if not tmpl_dict[key]:
            tmpl_dict[key] = ''

    try:
        msg_string = tmpl % tmpl_dict
    except KeyError, err:
        raise CmdException, 'Unknown patch template variable: %s' \
              % err
    except TypeError:
        raise CmdException, 'Only "%(name)s" variables are ' \
              'supported in the patch template'

    if options.edit_patches:
        msg_string = __edit_message(msg_string)

    # The Python email message
    try:
        msg = email.message_from_string(msg_string)
    except Exception, ex:
        raise CmdException, 'template parsing error: %s' % str(ex)

    if options.auto:
        extra_cc = __get_signers_list(descr)
    else:
        extra_cc = []

    __build_address_headers(msg, options, extra_cc)
    __build_extra_headers(msg, msg_id, ref_id)
    __encode_message(msg)

    return msg

def func(parser, options, args):
    """Send the patches by e-mail using the patchmail.tmpl file as
    a template
    """
    smtpserver = options.smtp_server or config.get('stgit.smtpserver')

    applied = crt_series.get_applied()

    if options.all:
        patches = applied
    elif len(args) >= 1:
        unapplied = crt_series.get_unapplied()
        patches = parse_patches(args, applied + unapplied, len(applied))
    else:
        raise CmdException, 'Incorrect options. Unknown patches to send'

    # early test for sender identity
    __get_sender()

    out.start('Checking the validity of the patches')
    for p in patches:
        if crt_series.empty_patch(p):
            raise CmdException, 'Cannot send empty patch "%s"' % p
    out.done()

    smtppassword = options.smtp_password or config.get('stgit.smtppassword')
    smtpuser = options.smtp_user or config.get('stgit.smtpuser')
    smtpusetls = options.smtp_tls or config.get('stgit.smtptls') == 'yes'

    if (smtppassword and not smtpuser):
        raise CmdException, 'SMTP password supplied, username needed'
    if (smtpusetls and not smtpuser):
        raise CmdException, 'SMTP over TLS requested, username needed'
    if (smtpuser and not smtppassword):
        smtppassword = getpass.getpass("Please enter SMTP password: ")

    total_nr = len(patches)
    if total_nr == 0:
        raise CmdException, 'No patches to send'

    if options.refid:
        if options.noreply or options.unrelated:
            raise CmdException, \
                  '--refid option not allowed with --noreply or --unrelated'
        ref_id = options.refid
    else:
        ref_id = None

    sleep = options.sleep or config.getint('stgit.smtpdelay')

    # send the cover message (if any)
    if options.cover or options.edit_cover:
        if options.unrelated:
            raise CmdException, 'cover sending not allowed with --unrelated'

        # find the template file
        if options.cover:
            tmpl = file(options.cover).read()
        else:
            tmpl = templates.get_template('covermail.tmpl')
            if not tmpl:
                raise CmdException, 'No cover message template file found'

        msg_id = email.Utils.make_msgid('stgit')
        msg = __build_cover(tmpl, patches, msg_id, options)
        from_addr, to_addr_list = __parse_addresses(msg)

        msg_string = msg.as_string(options.mbox)

        # subsequent e-mails are seen as replies to the first one
        if not options.noreply:
            ref_id = msg_id

        if options.mbox:
            out.stdout_raw(msg_string + '\n')
        else:
            out.start('Sending the cover message')
            __send_message(smtpserver, from_addr, to_addr_list, msg_string,
                           sleep, smtpuser, smtppassword, smtpusetls)
            out.done()

    # send the patches
    if options.template:
        tmpl = file(options.template).read()
    else:
        if options.attach:
            tmpl = templates.get_template('mailattch.tmpl')
        else:
            tmpl = templates.get_template('patchmail.tmpl')
        if not tmpl:
            raise CmdException, 'No e-mail template file found'

    for (p, patch_nr) in zip(patches, range(1, len(patches) + 1)):
        msg_id = email.Utils.make_msgid('stgit')
        msg = __build_message(tmpl, p, patch_nr, total_nr, msg_id, ref_id,
                              options)
        from_addr, to_addr_list = __parse_addresses(msg)

        msg_string = msg.as_string(options.mbox)

        # subsequent e-mails are seen as replies to the first one
        if not options.noreply and not options.unrelated and not ref_id:
            ref_id = msg_id

        if options.mbox:
            out.stdout_raw(msg_string + '\n')
        else:
            out.start('Sending patch "%s"' % p)
            __send_message(smtpserver, from_addr, to_addr_list, msg_string,
                           sleep, smtpuser, smtppassword, smtpusetls)
            out.done()<|MERGE_RESOLUTION|>--- conflicted
+++ resolved
@@ -388,11 +388,6 @@
     else:
         number_str = ''
 
-    if options.diff_opts:
-        diff_flags = options.diff_opts.split()
-    else:
-        diff_flags = []
-
     tmpl_dict = {'sender':       sender,
                  # for backward template compatibility
                  'maintainer':   sender,
@@ -407,16 +402,10 @@
                  'number':       number_str,
                  'shortlog':     stack.shortlog(crt_series.get_patch(p)
                                                 for p in patches),
-<<<<<<< HEAD
                  'diffstat':     gitlib.diffstat(git.diff(
                      rev1 = git_id(crt_series, '%s^' % patches[0]),
-                     rev2 = git_id(crt_series, '%s' % patches[-1])))}
-=======
-                 'diffstat':     git.diffstat(
-                     rev1 = git_id(crt_series, '%s//bottom' % patches[0]),
-                     rev2 = git_id(crt_series, '%s//top' % patches[-1]),
-                     diff_flags = diff_flags)}
->>>>>>> 641d287d
+                     rev2 = git_id(crt_series, '%s' % patches[-1]),
+                     diff_flags = options.diff_flags))}
 
     try:
         msg_string = tmpl % tmpl_dict
@@ -503,19 +492,8 @@
                  'longdescr':    long_descr,
                  # for backward template compatibility
                  'endofheaders': '',
-<<<<<<< HEAD
                  'diff':         diff,
                  'diffstat':     gitlib.diffstat(diff),
-=======
-                 'diff':         git.diff(
-                     rev1 = git_id(crt_series, '%s//bottom' % patch),
-                     rev2 = git_id(crt_series, '%s//top' % patch),
-                     diff_flags = diff_flags),
-                 'diffstat':     git.diffstat(
-                     rev1 = git_id(crt_series, '%s//bottom'%patch),
-                     rev2 = git_id(crt_series, '%s//top' % patch),
-                     diff_flags = diff_flags),
->>>>>>> 641d287d
                  # for backward template compatibility
                  'date':         '',
                  'version':      version_str,
